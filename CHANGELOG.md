--- conflicted
+++ resolved
@@ -1,12 +1,8 @@
 ## 1.1.0 
 ### Features
-<<<<<<< HEAD
 1. [#99](https://github.com/influxdata/influxdb-client-go/pull/99)  Organizations API and Users API
+1. [#96](https://github.com/influxdata/influxdb-client-go/pull/96)  Authorization API
 
-=======
-1. [#96](https://github.com/influxdata/influxdb-client-go/pull/96)  Authorization API
-  
->>>>>>> 859fc657
 ## 1.0.0 [2020-04-01]
 ### Core
 
