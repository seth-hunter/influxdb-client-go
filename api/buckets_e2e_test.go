// +build e2e

// Copyright 2020 InfluxData, Inc. All rights reserved.
// Use of this source code is governed by MIT
// license that can be found in the LICENSE file.

package api_test

import (
	"context"
	"fmt"
	"strings"
	"testing"

	influxdb2 "github.com/influxdata/influxdb-client-go"
	"github.com/influxdata/influxdb-client-go/api"
	"github.com/influxdata/influxdb-client-go/domain"
	"github.com/stretchr/testify/assert"
	"github.com/stretchr/testify/require"
)

func TestBucketsAPI(t *testing.T) {
	ctx := context.Background()
	client := influxdb2.NewClient(serverURL, authToken)

	bucketsAPI := client.BucketsAPI()

	buckets, err := bucketsAPI.GetBuckets(ctx)
	require.Nil(t, err, err)
	require.NotNil(t, buckets)
	//at least three buckets, my-bucket and two system buckets.
	assert.True(t, len(*buckets) > 2)

	// test find existing bucket
	bucket, err := bucketsAPI.FindBucketByName(ctx, "my-bucket")
	require.Nil(t, err, err)
	require.NotNil(t, bucket)
	assert.Equal(t, "my-bucket", bucket.Name)

	//test find non-existing bucket
	bucket, err = bucketsAPI.FindBucketByName(ctx, "not existing bucket")
	assert.NotNil(t, err)
	assert.Nil(t, bucket)

	// create organizatiton for bucket
	org, err := client.OrganizationsAPI().CreateOrganizationWithName(ctx, "bucket-org")
	require.Nil(t, err)
	require.NotNil(t, org)

	// collect all buckets including system ones created for new organization
	buckets, err = bucketsAPI.GetBuckets(ctx)
	require.Nil(t, err, err)
	//store #all buckets before creating new ones
	bucketsNum := len(*buckets)

	name := "bucket-x"
	b, err := bucketsAPI.CreateBucketWithName(ctx, org, name, domain.RetentionRule{EverySeconds: 3600 * 1}, domain.RetentionRule{EverySeconds: 3600 * 24})
	require.Nil(t, err, err)
	require.NotNil(t, b)
	assert.Equal(t, name, b.Name)
	assert.Len(t, b.RetentionRules, 1)

	// Test update
	desc := "bucket description"
	b.Description = &desc
	b.RetentionRules = []domain.RetentionRule{{EverySeconds: 60}}
	b, err = bucketsAPI.UpdateBucket(ctx, b)
	require.Nil(t, err, err)
	require.NotNil(t, b)
	assert.Equal(t, name, b.Name)
	assert.Equal(t, desc, *b.Description)
	assert.Len(t, b.RetentionRules, 1)

	b, err = bucketsAPI.FindBucketByID(ctx, *b.Id)
	require.Nil(t, err, err)
	require.NotNil(t, b)

	// Test owners
	userOwner, err := client.UsersAPI().CreateUserWithName(ctx, "bucket-owner")
	require.Nil(t, err, err)
	require.NotNil(t, userOwner)

	owners, err := bucketsAPI.GetOwners(ctx, b)
	require.Nil(t, err, err)
	require.NotNil(t, owners)
	assert.Len(t, *owners, 0)

	owner, err := bucketsAPI.AddOwner(ctx, b, userOwner)
	require.Nil(t, err, err)
	require.NotNil(t, owner)
	assert.Equal(t, *userOwner.Id, *owner.Id)

	owners, err = bucketsAPI.GetOwners(ctx, b)
	require.Nil(t, err, err)
	require.NotNil(t, owners)
	assert.Len(t, *owners, 1)

	err = bucketsAPI.RemoveOwner(ctx, b, &(*owners)[0].User)
	require.Nil(t, err, err)

	owners, err = bucketsAPI.GetOwners(ctx, b)
	require.Nil(t, err, err)
	require.NotNil(t, owners)
	assert.Len(t, *owners, 0)

	// Test members
	userMember, err := client.UsersAPI().CreateUserWithName(ctx, "bucket-member")
	require.Nil(t, err, err)
	require.NotNil(t, userMember)

	members, err := bucketsAPI.GetMembers(ctx, b)
	require.Nil(t, err, err)
	require.NotNil(t, members)
	assert.Len(t, *members, 0)

	member, err := bucketsAPI.AddMember(ctx, b, userMember)
	require.Nil(t, err, err)
	require.NotNil(t, member)
	assert.Equal(t, *userMember.Id, *member.Id)

	members, err = bucketsAPI.GetMembers(ctx, b)
	require.Nil(t, err, err)
	require.NotNil(t, members)
	assert.Len(t, *members, 1)

	err = bucketsAPI.RemoveMember(ctx, b, &(*members)[0].User)
	require.Nil(t, err, err)

	members, err = bucketsAPI.GetMembers(ctx, b)
	require.Nil(t, err, err)
	require.NotNil(t, members)
	assert.Len(t, *members, 0)

	err = bucketsAPI.DeleteBucketWithID(ctx, *b.Id)
	assert.Nil(t, err, err)

	err = client.UsersAPI().DeleteUser(ctx, userOwner)
	assert.Nil(t, err, err)

	err = client.UsersAPI().DeleteUser(ctx, userMember)
	assert.Nil(t, err, err)

	//test failures
	_, err = bucketsAPI.FindBucketByID(ctx, *b.Id)
	assert.NotNil(t, err)

	_, err = bucketsAPI.UpdateBucket(ctx, b)
	assert.NotNil(t, err)

	b.OrgID = b.Id
	_, err = bucketsAPI.CreateBucket(ctx, b)
	assert.NotNil(t, err)

	// create bucket by object
	b = &domain.Bucket{
		Description:    &desc,
		Name:           name,
		OrgID:          org.Id,
		RetentionRules: []domain.RetentionRule{{EverySeconds: 3600}},
	}

	b, err = bucketsAPI.CreateBucket(ctx, b)
	require.Nil(t, err, err)
	require.NotNil(t, b)
	assert.Equal(t, name, b.Name)
	assert.Equal(t, *org.Id, *b.OrgID)
	assert.Equal(t, desc, *b.Description)
	assert.Len(t, b.RetentionRules, 1)

	// fail duplicit name
	_, err = bucketsAPI.CreateBucketWithName(ctx, org, b.Name)
	assert.NotNil(t, err)

	// fail org not found
	_, err = bucketsAPI.CreateBucketWithNameWithID(ctx, *b.Id, b.Name)
	assert.NotNil(t, err)

	err = bucketsAPI.DeleteBucketWithID(ctx, *b.Id)
	assert.Nil(t, err, err)
	//delete already deleted
	err = bucketsAPI.DeleteBucketWithID(ctx, *b.Id)
	assert.NotNil(t, err)

	// create new buckets inside org
	for i := 0; i < 30; i++ {
		name := fmt.Sprintf("bucket-%03d", i)
		b, err := bucketsAPI.CreateBucketWithName(ctx, org, name)
		require.Nil(t, err, err)
		require.NotNil(t, b)
		assert.Equal(t, name, b.Name)
	}

	// test paging, 1st page
	buckets, err = bucketsAPI.GetBuckets(ctx)
	require.Nil(t, err, err)
	require.NotNil(t, buckets)
	assert.Len(t, *buckets, 20)
	// test paging, 2nd, last page
	buckets, err = bucketsAPI.GetBuckets(ctx, api.PagingWithOffset(20))
	require.Nil(t, err, err)
	require.NotNil(t, buckets)
	assert.Len(t, *buckets, 10+bucketsNum)
	// test paging with increase limit to cover all buckets
	buckets, err = bucketsAPI.GetBuckets(ctx, api.PagingWithLimit(100))
	require.Nil(t, err, err)
	require.NotNil(t, buckets)
	assert.Len(t, *buckets, 30+bucketsNum)
	// test filtering buckets by org id
	buckets, err = bucketsAPI.FindBucketsByOrgID(ctx, *org.Id, api.PagingWithLimit(100))
	require.Nil(t, err, err)
	require.NotNil(t, buckets)
<<<<<<< HEAD
	//+2 for system buckets
=======
	////+2 for system buckets
>>>>>>> ec56c89e
	assert.Len(t, *buckets, 30+2)
	// test filtering buckets by org name
	buckets, err = bucketsAPI.FindBucketsByOrgName(ctx, org.Name, api.PagingWithLimit(100))
	require.Nil(t, err, err)
	require.NotNil(t, buckets)
<<<<<<< HEAD
	//+2 for system buckets
=======
	////+2 for system buckets
>>>>>>> ec56c89e
	assert.Len(t, *buckets, 30+2)
	// delete buckete
	for _, b := range *buckets {
		if strings.HasPrefix(b.Name, "bucket-") {
			err = bucketsAPI.DeleteBucket(ctx, &b)
			assert.Nil(t, err, err)
		}
	}
	// check all created buckets deleted
	buckets, err = bucketsAPI.FindBucketsByOrgName(ctx, org.Name, api.PagingWithLimit(100))
	require.Nil(t, err, err)
	require.NotNil(t, buckets)
	assert.Len(t, *buckets, 2)

	err = client.OrganizationsAPI().DeleteOrganization(ctx, org)
	assert.Nil(t, err, err)

	// should fail with org not found
	_, err = bucketsAPI.FindBucketsByOrgName(ctx, org.Name, api.PagingWithLimit(100))
	assert.NotNil(t, err)
}

func TestBucketsAPI_failures(t *testing.T) {
	ctx := context.Background()
	client := influxdb2.NewClient(serverURL, authToken)

	bucketsAPI := client.BucketsAPI()

	invalidID := "000000000000000"
	notExistingID := "1000000000000000"

	//test failures
	_, err := bucketsAPI.AddMemberWithID(ctx, invalidID, notExistingID)
	assert.NotNil(t, err)

	_, err = bucketsAPI.AddMemberWithID(ctx, notExistingID, invalidID)
	assert.NotNil(t, err)

	_, err = bucketsAPI.GetMembersWithID(ctx, invalidID)
	assert.NotNil(t, err)

	err = bucketsAPI.RemoveMemberWithID(ctx, notExistingID, invalidID)
	assert.NotNil(t, err)

	err = bucketsAPI.RemoveMemberWithID(ctx, invalidID, notExistingID)
	assert.NotNil(t, err)

	//test failures
	_, err = bucketsAPI.AddOwnerWithID(ctx, invalidID, notExistingID)
	assert.NotNil(t, err)

	_, err = bucketsAPI.AddOwnerWithID(ctx, notExistingID, invalidID)
	assert.NotNil(t, err)

	_, err = bucketsAPI.GetOwnersWithID(ctx, invalidID)
	assert.NotNil(t, err)

	err = bucketsAPI.RemoveOwnerWithID(ctx, notExistingID, invalidID)
	assert.NotNil(t, err)

	err = bucketsAPI.RemoveOwnerWithID(ctx, invalidID, notExistingID)
	assert.NotNil(t, err)

	//delete with invalid id
	err = bucketsAPI.DeleteBucketWithID(ctx, invalidID)
	assert.NotNil(t, err)

}

func TestBucketsAPI_requestFailing(t *testing.T) {
	ctx := context.Background()
	client := influxdb2.NewClient("htp://localhost:9990", authToken)
	bucketsAPI := client.BucketsAPI()

	anID := "1000000000000000"
	bucket := &domain.Bucket{Id: &anID, OrgID: &anID}
	user := &domain.User{Id: &anID}

	_, err := bucketsAPI.GetBuckets(ctx)
	assert.NotNil(t, err)

	_, err = bucketsAPI.FindBucketByID(ctx, anID)
	assert.NotNil(t, err)

	_, err = bucketsAPI.FindBucketByName(ctx, anID)
	assert.NotNil(t, err)

	_, err = bucketsAPI.CreateBucket(ctx, bucket)
	assert.NotNil(t, err)

	_, err = bucketsAPI.UpdateBucket(ctx, bucket)
	assert.NotNil(t, err)

	err = bucketsAPI.DeleteBucket(ctx, bucket)
	assert.NotNil(t, err)

	_, err = bucketsAPI.GetMembers(ctx, bucket)
	assert.NotNil(t, err)

	_, err = bucketsAPI.AddMember(ctx, bucket, user)
	assert.NotNil(t, err)

	err = bucketsAPI.RemoveMember(ctx, bucket, user)
	assert.NotNil(t, err)

	_, err = bucketsAPI.GetOwners(ctx, bucket)
	assert.NotNil(t, err)

	_, err = bucketsAPI.AddOwner(ctx, bucket, user)
	assert.NotNil(t, err)

	err = bucketsAPI.RemoveOwner(ctx, bucket, user)
	assert.NotNil(t, err)
}<|MERGE_RESOLUTION|>--- conflicted
+++ resolved
@@ -209,21 +209,13 @@
 	buckets, err = bucketsAPI.FindBucketsByOrgID(ctx, *org.Id, api.PagingWithLimit(100))
 	require.Nil(t, err, err)
 	require.NotNil(t, buckets)
-<<<<<<< HEAD
 	//+2 for system buckets
-=======
-	////+2 for system buckets
->>>>>>> ec56c89e
 	assert.Len(t, *buckets, 30+2)
 	// test filtering buckets by org name
 	buckets, err = bucketsAPI.FindBucketsByOrgName(ctx, org.Name, api.PagingWithLimit(100))
 	require.Nil(t, err, err)
 	require.NotNil(t, buckets)
-<<<<<<< HEAD
 	//+2 for system buckets
-=======
-	////+2 for system buckets
->>>>>>> ec56c89e
 	assert.Len(t, *buckets, 30+2)
 	// delete buckete
 	for _, b := range *buckets {
